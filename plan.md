--- conflicted
+++ resolved
@@ -20,13 +20,8 @@
       - Handles player registration and seat assignment.
       - Tracks player states (active, folded, all-in, disconnected).
       - Manages player turns
-<<<<<<< HEAD
       - Timeouts - kicks player out of game due to inactivity
-      - Time limits - automatically folds hand if player excedes time limit (1 minute)
-=======
-      - Timeouts - kicks player (fold??) when e.g. the user idles at the terminal
-      - Time limits - Folds player if/when they take too long
->>>>>>> ef7996ad
+      - Time limits - automatically folds hand if player exceeds time limit (1 minute)
       - Prefers humans when available, otherwise fills with AI bots.
       - reconnection for dropped SSH sessions.
 - Terminal UI renderer.
